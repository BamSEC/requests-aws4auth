--- conflicted
+++ resolved
@@ -398,19 +398,16 @@
 
         # encode body and generate body hash
         if hasattr(req, 'body') and req.body is not None:
-<<<<<<< HEAD
             if hasattr(req.body, 'read'):
                 content_hash = hashlib.sha256(req.body.read())
                 req.body.seek(0)
             else:
                 self.encode_body(req)
                 content_hash = hashlib.sha256(req.body)
-=======
             self.encode_body(req)
             content_hash = hashlib.sha256(req.body)
         elif hasattr(req, 'content') and req.content is not None:
             content_hash = hashlib.sha256(req.content)
->>>>>>> d5c95a01
         else:
             content_hash = hashlib.sha256(b'')
         req.headers['x-amz-content-sha256'] = content_hash.hexdigest()
